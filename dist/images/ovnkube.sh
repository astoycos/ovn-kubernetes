--- conflicted
+++ resolved
@@ -46,20 +46,12 @@
 # OVN_NORTHD_OPTS - the options for the ovn northbound db
 # OVN_GATEWAY_MODE - the gateway mode (shared, spare, local) - v3
 # OVN_GATEWAY_OPTS - the options for the ovn gateway
-<<<<<<< HEAD
-# OVNKUBE_LOGLEVEL - log level for ovnkube (0..5, default 4)
-# OVN_LOG_NORTHD - log level (ovn-ctl default: -vconsole:emer -vsyslog:err -vfile:info)
-# OVN_LOG_NB - log level (ovn-ctl default: -vconsole:off -vfile:info)
-# OVN_LOG_SB - log level (ovn-ctl default: -vconsole:off -vfile:info)
-# OVN_LOG_CONTROLLER - log level (ovn-ctl default: -vconsole:off -vfile:info)
-=======
 # OVNKUBE_LOGLEVEL - log level for ovnkube (0..5, default 4) - v3
 # OVN_LOG_NORTHD - log level (ovn-ctl default: -vconsole:emer -vsyslog:err -vfile:info) - v3
 # OVN_LOG_NB - log level (ovn-ctl default: -vconsole:off -vfile:info) - v3
 # OVN_LOG_SB - log level (ovn-ctl default: -vconsole:off -vfile:info) - v3
 # OVN_LOG_CONTROLLER - log level (ovn-ctl default: -vconsole:off -vfile:info) - v3
 # OVN_LOG_NBCTLD - log file (ovn-nbctl daemon mode default: /var/log/openvswitch/ovn-nbctl.log)
->>>>>>> 8a86cb0d
 # OVN_NB_PORT - ovn north db port (default 6641)
 # OVN_SB_PORT - ovn south db port (default 6642)
 
@@ -226,15 +218,8 @@
 }
 
 get_ovn_db_vars () {
-<<<<<<< HEAD
-  # OVN_NORTH and OVN_SOUTH override derived host
-  # Currently limited to tcp (ssl is not supported yet)
-  ovn_nbdb=${OVN_NORTH:-tcp://${ovn_db_host}:${ovn_nb_port}}
-  ovn_sbdb=${OVN_SOUTH:-tcp://${ovn_db_host}:${ovn_sb_port}}
-=======
   ovn_nbdb=tcp://${ovn_db_host}:${ovn_nb_port}
   ovn_sbdb=tcp://${ovn_db_host}:${ovn_sb_port}
->>>>>>> 8a86cb0d
   ovn_nbdb_test=$(echo ${ovn_nbdb} | sed 's;//;;')
 }
 
@@ -560,10 +545,6 @@
   wait_for_event attempts=3 process_ready ovnnb_db
   echo "=============== nb-ovsdb ========== RUNNING"
   sleep 3
-<<<<<<< HEAD
-  ovn-nbctl set-connection ptcp:${ovn_nb_port} -- set connection . inactivity_probe=0
-=======
->>>>>>> 8a86cb0d
 
   ovn_db_host=$(getent ahosts $(hostname) | head -1 | awk '{ print $1 }')
   ovn-nbctl set-connection ptcp:${ovn_nb_port}:${ovn_db_host} -- set connection . inactivity_probe=0
@@ -594,13 +575,9 @@
   wait_for_event attempts=3 process_ready ovnsb_db
   echo "=============== sb-ovsdb ========== RUNNING"
   sleep 3
-<<<<<<< HEAD
-  ovn-sbctl set-connection ptcp:${ovn_sb_port} -- set connection . inactivity_probe=0
-=======
 
   ovn_db_host=$(getent ahosts $(hostname) | head -1 | awk '{ print $1 }')
   ovn-sbctl set-connection ptcp:${ovn_sb_port}:${ovn_db_host} -- set connection . inactivity_probe=0
->>>>>>> 8a86cb0d
 
   # create the ovnkube_db endpoint for other pods to query the OVN DB IP
   set_ovnkube_db_ep
