--- conflicted
+++ resolved
@@ -5,10 +5,6 @@
 	"encoding/csv"
 	"encoding/json"
 	"fmt"
-<<<<<<< HEAD
-	"math"
-=======
->>>>>>> f0d82ea9
 	"os"
 	"os/exec"
 	"path/filepath"
