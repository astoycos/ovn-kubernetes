--- conflicted
+++ resolved
@@ -269,23 +269,9 @@
 	_, portIP := util.GetNodeWellKnownAddresses(subnet)
 
 	// Create this node's management logical port on the node switch
-<<<<<<< HEAD
 	stdout, stderr, err := util.RunOVNNbctl(
 		"--", "--may-exist", "lsp-add", node.Name, "k8s-"+node.Name,
 		"--", "lsp-set-addresses", "k8s-"+node.Name, macAddress+" "+portIP.IP.String())
-=======
-	var stdout, stderr string
-	if config.IPv6Mode {
-		stdout, stderr, err = util.RunOVNNbctl(
-			"--", "--may-exist", "lsp-add", node.Name, "k8s-"+node.Name,
-			"--", "lsp-set-addresses", "k8s-"+node.Name, macAddress+" "+portIP.IP.String())
-	} else {
-		stdout, stderr, err = util.RunOVNNbctl(
-			"--", "--may-exist", "lsp-add", node.Name, "k8s-"+node.Name,
-			"--", "lsp-set-addresses", "k8s-"+node.Name, macAddress+" "+portIP.IP.String(),
-			"--", "--if-exists", "remove", "logical_switch", node.Name, "other-config", "exclude_ips")
-	}
->>>>>>> ed0afb58
 	if err != nil {
 		logrus.Errorf("Failed to add logical port to switch, stdout: %q, stderr: %q, error: %v", stdout, stderr, err)
 		return err
@@ -499,41 +485,30 @@
 		return err
 	}
 
-<<<<<<< HEAD
 	// Create a logical switch and set its subnet. If all cluster subnets are
 	// big enough (/24 or greater), exclude the hybrid overlay port IP (even
 	// if hybrid overlay is not enabled) to allow enabling hybrid overlay
 	// in a running cluster without disrupting nodes.
-	excludeIPs := secondIP.IP.String()
-	excludeHybridOverlayIP := true
-	for _, clusterEntry := range config.Default.ClusterSubnets {
-		if clusterEntry.HostSubnetLength > 24 {
-			excludeHybridOverlayIP = false
-			break
-		}
-	}
-	if excludeHybridOverlayIP {
-		thirdIP := util.NextIP(secondIP.IP)
-		excludeIPs += ".." + thirdIP.String()
+	var excludeIPs string
+	if !config.IPv6Mode {
+		excludeIPs = secondIP.IP.String()
+		excludeIPs = "other-config:exclude_ips="+excludeIPs
+		excludeHybridOverlayIP := true
+		for _, clusterEntry := range config.Default.ClusterSubnets {
+			if clusterEntry.HostSubnetLength > 24 {
+				excludeHybridOverlayIP = false
+				break
+			}
+		}
+		if excludeHybridOverlayIP {
+			thirdIP := util.NextIP(secondIP.IP)
+			excludeIPs += ".." + thirdIP.String()
+		}
 	}
 	stdout, stderr, err := util.RunOVNNbctl("--", "--may-exist", "ls-add", nodeName,
 		"--", "set", "logical_switch", nodeName, "other-config:subnet="+hostsubnet.String(),
-		"other-config:exclude_ips="+excludeIPs,
+		excludeIPs,
 		"external-ids:gateway_ip="+firstIP.String())
-=======
-	// Create a logical switch and set its subnet.
-	var stdout string
-	if config.IPv6Mode {
-		stdout, stderr, err = util.RunOVNNbctl("--", "--may-exist", "ls-add", nodeName,
-			"--", "set", "logical_switch", nodeName, config.OtherConfigSubnet()+"="+hostsubnet.String(),
-			"external-ids:gateway_ip="+firstIP.String())
-	} else {
-		stdout, stderr, err = util.RunOVNNbctl("--", "--may-exist", "ls-add", nodeName,
-			"--", "set", "logical_switch", nodeName, config.OtherConfigSubnet()+"="+hostsubnet.String(),
-			"other-config:exclude_ips="+secondIP.IP.String(),
-			"external-ids:gateway_ip="+firstIP.String())
-	}
->>>>>>> ed0afb58
 	if err != nil {
 		logrus.Errorf("Failed to create a logical switch %v, stdout: %q, stderr: %q, error: %v", nodeName, stdout, stderr, err)
 		return err
